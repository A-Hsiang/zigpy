--- conflicted
+++ resolved
@@ -166,12 +166,8 @@
 
     def __init__(self, endpoint: EndpointType, is_server: bool = True):
         self._endpoint: EndpointType = endpoint
-<<<<<<< HEAD
         self._attr_cache: dict[int, Any] = {}
-=======
-        self._attr_cache: Dict[int, Any] = {}
         self.unsupported_attributes: set[int | str] = set()
->>>>>>> 8f74e0ce
         self._listeners = {}
 
         if is_server:
@@ -408,14 +404,9 @@
         manufacturer: int | t.uint16_t | None = None,
     ):
         success, failure = {}, {}
-<<<<<<< HEAD
-        attribute_ids = []
-        orig_attributes = {}
-
-=======
         attribute_ids: list[int] = []
         orig_attributes: dict[int, int | str] = {}
->>>>>>> 8f74e0ce
+
         for attribute in attributes:
             if isinstance(attribute, str):
                 attrid = self.attributes_by_name[attribute].id
@@ -582,7 +573,7 @@
 
         return cfg
 
-    def configure_reporting(
+    async def configure_reporting(
         self,
         attribute: int | str,
         min_interval: int,
@@ -591,22 +582,16 @@
         manufacturer: int | None = None,
     ) -> Coroutine:
         """Configure attribute reporting for a single attribute."""
-        return self.configure_reporting_multiple(
+        return await self.configure_reporting_multiple(
             {attribute: (min_interval, max_interval, reportable_change)},
             manufacturer=manufacturer,
         )
 
     async def configure_reporting_multiple(
         self,
-<<<<<<< HEAD
-        attributes: dict[Union[int, str], tuple[int, int, int]],
-        manufacturer: Optional[int] = None,
-    ) -> Coroutine:
-=======
         attributes: dict[int | str, tuple[int, int, int]],
         manufacturer: int | None = None,
     ) -> list[foundation.ConfigureReportingResponseRecord]:
->>>>>>> 8f74e0ce
         """Configure attribute reporting for multiple attributes in the same request.
 
         :param attributes: dict of attributes to configure attribute reporting.
@@ -838,14 +823,19 @@
             return
 
         self.unsupported_attributes.add(attr)
-        if isinstance(attr, int):
-            if not inhibit_events:
-                self.listener_event("unsupported_attribute_added", attr)
-            reverse_attr = self.attributes.get(attr, (None,))[0]
-        else:
-            reverse_attr = self.attridx.get(attr)
-        if not (reverse_attr is None or reverse_attr in self.unsupported_attributes):
-            self.add_unsupported_attribute(reverse_attr, inhibit_events)
+
+        if isinstance(attr, int) and not inhibit_events:
+            self.listener_event("unsupported_attribute_added", attr)
+
+        try:
+            attrdef = self.find_attribute(attr)
+        except KeyError:
+            pass
+        else:
+            if isinstance(attr, int):
+                self.add_unsupported_attribute(attrdef.name, inhibit_events)
+            else:
+                self.add_unsupported_attribute(attrdef.id, inhibit_events)
 
 
 class ClusterPersistingListener:
